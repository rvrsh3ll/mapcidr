--- conflicted
+++ resolved
@@ -54,24 +54,6 @@
 
 This will display help for the tool. Here are all the switches it supports.
 
-<<<<<<< HEAD
-| Flag          | Description                             | Example                     |
-| ---------     | --------------------------------------- | --------------------------- |
-OUTPUT:                                                                                 |
-| o             | File to write output to (optional)      | mapcidr -o output.txt       |
-| silent        | Make the output silent                  | mapcidr -silent             |
-| version       | Print current version of mapcidr client | mapcidr -version            |
-TARGET:                                                                                 |
-| cidr          | Single CIDR to process                  | mapcidr -cidr 173.0.84.0/24  |
-| l             | File containing list of CIDRs           | mapcidr -l cidr.txt          |
-| ips           | File containing ips to process          | mapcidr -ips ips.txt         |
-TEMPLATE:                                                                                              |
-| sbc           | Slice by CIDR count                     | mapcidr -sbc 10                            |
-| sbh           | Slice by HOST count                     | mapcidr -sbh 10000                         |
-| aggregate     | Aggregate CIDRs into the minimum number | mapcidr -aggregate                         |
-| shuffle       | Shuffle ip with masscan blackrock cipher | mapcidr -shuffle                          |
-| shuffle-ports | Shuffle ip:port with comma seprated list of ports | mapcidr -shuffle-ports 21,80,443 |
-=======
 | Flag             | Description                                        | Example                            |
 |------------------|----------------------------------------------------|------------------------------------|
 | `-aggregate`     | Aggregate CIDRs into the minimum number            | `mapcidr -aggregate`               |
@@ -85,7 +67,6 @@
 | `-version`       | Print current version of `mapcidr` client          | `mapcidr -version`                 |
 | `-shuffle`       | Shuffle IP with masscan blackrock cipher           | `mapcidr -shuffle`                 |
 | `-shuffle-ports` | Shuffle IP:port with comma separated list of ports | `mapcidr -shuffle-ports 21,80,443` |
->>>>>>> 24d78d72
 
 # Running mapCIDR
 
